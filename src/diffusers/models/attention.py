# Copyright 2022 The HuggingFace Team. All rights reserved.
#
# Licensed under the Apache License, Version 2.0 (the "License");
# you may not use this file except in compliance with the License.
# You may obtain a copy of the License at
#
#     http://www.apache.org/licenses/LICENSE-2.0
#
# Unless required by applicable law or agreed to in writing, software
# distributed under the License is distributed on an "AS IS" BASIS,
# WITHOUT WARRANTIES OR CONDITIONS OF ANY KIND, either express or implied.
# See the License for the specific language governing permissions and
# limitations under the License.
import math
from typing import List, Optional

import torch
import torch.nn.functional as F
from torch import nn

<<<<<<< HEAD
from diffusers.configuration_utils import ConfigMixin, register_to_config
from diffusers.modeling_utils import ModelMixin
from diffusers.models.embeddings import ImagePositionalEmbeddings
=======
from diffusers.utils.import_utils import is_xformers_available


if is_xformers_available():
    import xformers
    import xformers.ops
else:
    xformers = None
>>>>>>> c39a511b


class AttentionBlock(nn.Module):
    """
    An attention block that allows spatial positions to attend to each other. Originally ported from here, but adapted
    to the N-d case.
    https://github.com/hojonathanho/diffusion/blob/1e0dceb3b3495bbe19116a5e1b3596cd0706c543/diffusion_tf/models/unet.py#L66.
    Uses three q, k, v linear layers to compute attention.

    Parameters:
        channels (:obj:`int`): The number of channels in the input and output.
        num_head_channels (:obj:`int`, *optional*):
            The number of channels in each head. If None, then `num_heads` = 1.
        num_groups (:obj:`int`, *optional*, defaults to 32): The number of groups to use for group norm.
        rescale_output_factor (:obj:`float`, *optional*, defaults to 1.0): The factor to rescale the output by.
        eps (:obj:`float`, *optional*, defaults to 1e-5): The epsilon value to use for group norm.
    """

    def __init__(
        self,
        channels: int,
        num_head_channels: Optional[int] = None,
        num_groups: int = 32,
        rescale_output_factor: float = 1.0,
        eps: float = 1e-5,
    ):
        super().__init__()
        self.channels = channels

        self.num_heads = channels // num_head_channels if num_head_channels is not None else 1
        self.num_head_size = num_head_channels
        self.group_norm = nn.GroupNorm(num_channels=channels, num_groups=num_groups, eps=eps, affine=True)

        # define q,k,v as linear layers
        self.query = nn.Linear(channels, channels)
        self.key = nn.Linear(channels, channels)
        self.value = nn.Linear(channels, channels)

        self.rescale_output_factor = rescale_output_factor
        self.proj_attn = nn.Linear(channels, channels, 1)

    def transpose_for_scores(self, projection: torch.Tensor) -> torch.Tensor:
        new_projection_shape = projection.size()[:-1] + (self.num_heads, -1)
        # move heads to 2nd position (B, T, H * D) -> (B, T, H, D) -> (B, H, T, D)
        new_projection = projection.view(new_projection_shape).permute(0, 2, 1, 3)
        return new_projection

    def forward(self, hidden_states):
        residual = hidden_states
        batch, channel, height, width = hidden_states.shape

        # norm
        hidden_states = self.group_norm(hidden_states)

        hidden_states = hidden_states.view(batch, channel, height * width).transpose(1, 2)

        # proj to q, k, v
        query_proj = self.query(hidden_states)
        key_proj = self.key(hidden_states)
        value_proj = self.value(hidden_states)

        # transpose
        query_states = self.transpose_for_scores(query_proj)
        key_states = self.transpose_for_scores(key_proj)
        value_states = self.transpose_for_scores(value_proj)

        # get scores
        scale = 1 / math.sqrt(math.sqrt(self.channels / self.num_heads))
        attention_scores = torch.matmul(query_states * scale, key_states.transpose(-1, -2) * scale)  # TODO: use baddmm
        attention_probs = torch.softmax(attention_scores.float(), dim=-1).type(attention_scores.dtype)

        # compute attention output
        hidden_states = torch.matmul(attention_probs, value_states)

        hidden_states = hidden_states.permute(0, 2, 1, 3).contiguous()
        new_hidden_states_shape = hidden_states.size()[:-2] + (self.channels,)
        hidden_states = hidden_states.view(new_hidden_states_shape)

        # compute next hidden_states
        hidden_states = self.proj_attn(hidden_states)
        hidden_states = hidden_states.transpose(-1, -2).reshape(batch, channel, height, width)

        # res connect and rescale
        hidden_states = (hidden_states + residual) / self.rescale_output_factor
        return hidden_states


class SpatialTransformer(ModelMixin, ConfigMixin):
    """
    Transformer block for image-like data. Takes either discrete (classes of vector embeddings) or continuous (actual
    embeddings) inputs.

    When input is continuous: First, project the input (aka embedding) and reshape to b, t, d. Then apply standard
    transformer action. Finally, reshape to image.

    When input is discrete: First, input (classes of latent pixels) is converted to embeddings and has positional
    embeddings applied, see `ImagePositionalEmbeddings`. Then apply standard transformer action. Finally, predict
    classes of unnoised image.

    Note that it is assumed one of the input classes is the masked latent pixel. The predicted classes of the unnoised
    image do not contain a prediction for the masked pixel as the unnoised image cannot be masked.

    Parameters:
        n_heads (:obj:`int`): The number of heads to use for multi-head attention.
        d_head (:obj:`int`): The number of channels in each head.
        in_channels (:
            obj:`int`, *optional*): Pass if the input is continuous. The number of channels in the input and output.
        depth (:obj:`int`, *optional*, defaults to 1): The number of layers of Transformer blocks to use.
        dropout (:obj:`float`, *optional*, defaults to 0.1): The dropout probability to use.
        context_dim (:obj:`int`, *optional*): The number of context dimensions to use.
        discrete (:
            obj:`bool`, *optional*, defaults to False): Set to True if the input is discrete i.e. over classes of
            vector embeddings for each pixel. See the beginning of the docstring for a more in-depth description.
        height (:obj:`int`, *optional*): Pass if the input is discrete. The height of the latent images.
            Note that this is fixed at training time as it is used for learning a number of position embeddings. See
            `ImagePositionalEmbeddings`.
        width (:obj:`int`, *optional*): Pass if the input is discrete. The width of the latent images.
            Note that this is fixed at training time as it is used for learning a number of position embeddings. See
            `ImagePositionalEmbeddings`.
        num_embed (:
            obj:`int`, *optional*): Pass if the input is discrete. The number of classes of the vector embeddings of
            the latent pixels. Includes the class for the masked latent pixel.
        ff_layers (:obj:,`List[Literal["Dropout", "Linear", "ApproximateGELU", "GEGLU"]]` *optional*):
            The layers to use in the TransformerBlocks' FeedForward block.
        norm_layers (:obj: `List[Literal["LayerNorm", "AdaLayerNorm"]]`, *optional*):
            The norm layers to use for the TransformerBlocks.
        diffusion_steps (:obj: `int`, *optional*): Pass if at least one of the norm_layers is `AdaLayerNorm`.
            The number of diffusion steps used during training. Note that this is fixed at training time as it is used
            to learn a number of embeddings that are added to the hidden states. During inference, you can denoise for
            up to but not more than `diffusion_steps`.
        attention_bias (:
            obj: `bool`, *optional*): Configure if the TransformerBlocks' attention should contain a bias parameter.
    """

    @register_to_config
    def __init__(
        self,
        n_heads: int,
        d_head: int,
        in_channels: Optional[int] = None,
        depth: int = 1,
        dropout: float = 0.0,
        num_groups: int = 32,
        context_dim: Optional[int] = None,
        discrete: bool = False,
        height: Optional[int] = None,
        width: Optional[int] = None,
        num_embed: Optional[int] = None,
        ff_layers: Optional[List[str]] = None,
        norm_layers: Optional[List[str]] = None,
        diffusion_steps: Optional[int] = None,
        attention_bias: Optional[bool] = None,
    ):
        super().__init__()
        self.n_heads = n_heads
        self.d_head = d_head
        inner_dim = n_heads * d_head

        self.discrete = discrete

        if self.discrete:
            assert height is not None, "SpatialTransformer over discrete input must provide height"
            assert width is not None, "SpatialTransformer over discrete input must provide width"
            assert num_embed is not None, "SpatialTransformer over discrete input must provide num_embed"

            self.height = height
            self.width = width
            self.num_embed = num_embed
            self.num_latent_pixels = self.height * self.width

            self.latent_image_embedding = ImagePositionalEmbeddings(
                num_embed=self.num_embed, embed_dim=inner_dim, height=self.height, width=self.width
            )
        else:
            assert in_channels is not None, "SpatialTransformer over continuous input must provide in_channels"

            self.in_channels = in_channels

            self.norm = torch.nn.GroupNorm(num_groups=num_groups, num_channels=in_channels, eps=1e-6, affine=True)
            self.proj_in = nn.Conv2d(in_channels, inner_dim, kernel_size=1, stride=1, padding=0)

        self.transformer_blocks = nn.ModuleList(
            [
                BasicTransformerBlock(
                    inner_dim,
                    n_heads,
                    d_head,
                    dropout=dropout,
                    context_dim=context_dim,
                    ff_layers=ff_layers,
                    diffusion_steps=diffusion_steps,
                    attention_bias=attention_bias,
                    norm_layers=norm_layers,
                )
                for d in range(depth)
            ]
        )

        if self.discrete:
            self.norm_out = nn.LayerNorm(inner_dim)
            self.out = nn.Linear(inner_dim, self.num_embed - 1)
        else:
            self.proj_out = nn.Conv2d(inner_dim, in_channels, kernel_size=1, stride=1, padding=0)

    def _set_attention_slice(self, slice_size):
        for block in self.transformer_blocks:
            block._set_attention_slice(slice_size)

<<<<<<< HEAD
    def forward(self, hidden_states, context=None, timestep=None):
        """
        Args:
            hidden_states (:obj: When discrete, `torch.LongTensor` of shape `(batch size, num latent pixels)`.
                When continous, `torch.FloatTensor` of shape `(batch size, channel, height, width)`): Input
                hidden_states
            context (:obj: `torch.LongTensor` of shape `(batch size, context dim)`, *optional*):
                Conditional embeddings for cross attention layer. If not given, cross-attention defaults to
                self-attention.
            timestep (:obj: `torch.long`, *optional*):
                Optional timestep to be applied as an embedding in AdaLayerNorm's. Used to indicate denoising step.
        Returns:
            [`torch.FloatTensor` of shape `(batch size, num embed - 1, num latent pixels)`] if discrete or
            [`torch.FloatTensor` of shape `(batch size, channel, height, width)`] if continuous :
                If discrete, returns probability distributions for the unnoised latent pixels. Note that it does not
                output a prediction for the masked class.
        """
        if self.discrete:
            hidden_states = self.latent_image_embedding(hidden_states)
        else:
            batch, channel, height, weight = hidden_states.shape
            residual = hidden_states
            hidden_states = self.norm(hidden_states)
            hidden_states = self.proj_in(hidden_states)
            inner_dim = hidden_states.shape[1]
            hidden_states = hidden_states.permute(0, 2, 3, 1).reshape(batch, height * weight, inner_dim)

        for block in self.transformer_blocks:
            hidden_states = block(hidden_states, context=context, timestep=timestep)

        if self.discrete:
            logits = self.out(self.norm_out(hidden_states))
            # (batch, self.num_embed - 1, self.num_latent_pixels)
            logits = logits.permute(0, 2, 1)

            # log(p(x_0))
            return_value = F.log_softmax(logits.double(), dim=1).float()
        else:
            hidden_states = hidden_states.reshape(batch, height, weight, inner_dim).permute(0, 3, 1, 2)
            hidden_states = self.proj_out(hidden_states)
            return_value = hidden_states + residual

        return return_value
=======
    def _set_use_memory_efficient_attention_xformers(self, use_memory_efficient_attention_xformers: bool):
        for block in self.transformer_blocks:
            block._set_use_memory_efficient_attention_xformers(use_memory_efficient_attention_xformers)

    def forward(self, hidden_states, context=None):
        # note: if no context is given, cross-attention defaults to self-attention
        batch, channel, height, width = hidden_states.shape
        residual = hidden_states
        hidden_states = self.norm(hidden_states)
        hidden_states = self.proj_in(hidden_states)
        inner_dim = hidden_states.shape[1]
        hidden_states = hidden_states.permute(0, 2, 3, 1).reshape(batch, height * width, inner_dim)
        for block in self.transformer_blocks:
            hidden_states = block(hidden_states, context=context)
        hidden_states = hidden_states.reshape(batch, height, width, inner_dim).permute(0, 3, 1, 2)
        hidden_states = self.proj_out(hidden_states)
        return hidden_states + residual
>>>>>>> c39a511b


class BasicTransformerBlock(nn.Module):
    r"""
    A basic Transformer block.

    Parameters:
        dim (:obj:`int`): The number of channels in the input and output.
        n_heads (:obj:`int`): The number of heads to use for multi-head attention.
        d_head (:obj:`int`): The number of channels in each head.
        dropout (:obj:`float`, *optional*, defaults to 0.0): The dropout probability to use.
        context_dim (:obj:`int`, *optional*): The size of the context vector for cross attention.
        gated_ff (:obj:`bool`, *optional*, defaults to :obj:`False`): Whether to use a gated feed-forward network.
        checkpoint (:obj:`bool`, *optional*, defaults to :obj:`False`): Whether to use checkpointing.
        ff_layers (:obj:,`List[Literal["Dropout", "Linear", "ApproximateGELU", "GEGLU"]]` *optional*):
            The layers to use in the FeedForward block.
        norm_layers (:obj: `List[Literal["LayerNorm", "AdaLayerNorm"]]`, *optional*):
            The norm layers. Must be of length 3. Defaults to `["LayerNorm", "LayerNorm", "LayerNorm"]`
        diffusion_steps (:
            obj: `int`, *optional*): The number of diffusion steps used during training. See `SpatialTransformer`.
        attention_bias (:obj: `bool`, *optional*): Configure if the attentions should contain a bias parameter.
    """

    def __init__(
        self,
        dim: int,
        n_heads: int,
        d_head: int,
        dropout=0.0,
        context_dim: Optional[int] = None,
        gated_ff: bool = True,
        checkpoint: bool = True,
        ff_layers: Optional[List[str]] = None,
        norm_layers: Optional[List[str]] = None,
        diffusion_steps: Optional[int] = None,
        attention_bias: Optional[bool] = None,
    ):
        super().__init__()
        self.attn1 = CrossAttention(
            query_dim=dim, heads=n_heads, dim_head=d_head, dropout=dropout, bias=attention_bias
        )  # is a self-attention
        self.ff = FeedForward(dim, dropout=dropout, glu=gated_ff, layers=ff_layers)
        self.attn2 = CrossAttention(
            query_dim=dim,
            context_dim=context_dim,
            heads=n_heads,
            dim_head=d_head,
            dropout=dropout,
            bias=attention_bias,
        )  # is self-attn if context is none

        norm_layers = ["LayerNorm", "LayerNorm", "LayerNorm"] if norm_layers is None else norm_layers

        assert len(norm_layers) == 3, "BasicTransformerBlock only supports 3 norm_layers"

        for idx, norm_layer in enumerate(norm_layers):
            if norm_layer == "LayerNorm":
                norm_layer_ = nn.LayerNorm(dim)
            elif norm_layer == "AdaLayerNorm":
                assert diffusion_steps is not None, "When using AdaLayerNorm, you must also pass diffusion_steps."
                norm_layer_ = AdaLayerNorm(dim, diffusion_steps)

            if idx == 0:
                self.norm1 = norm_layer_
            elif idx == 1:
                self.norm2 = norm_layer_
            elif idx == 2:
                self.norm3 = norm_layer_

        self.checkpoint = checkpoint

    def _set_attention_slice(self, slice_size):
        self.attn1._slice_size = slice_size
        self.attn2._slice_size = slice_size

<<<<<<< HEAD
    def forward(self, hidden_states, context=None, timestep=None):
        norm1_kwargs = {"timestep": timestep} if self.norm1.__class__ == AdaLayerNorm else {}
        norm2_kwargs = {"timestep": timestep} if self.norm2.__class__ == AdaLayerNorm else {}
        norm3_kwargs = {"timestep": timestep} if self.norm3.__class__ == AdaLayerNorm else {}

        hidden_states = self.attn1(self.norm1(hidden_states, **norm1_kwargs)) + hidden_states
        hidden_states = self.attn2(self.norm2(hidden_states, **norm2_kwargs), context=context) + hidden_states
        hidden_states = self.ff(self.norm3(hidden_states, **norm3_kwargs)) + hidden_states

=======
    def _set_use_memory_efficient_attention_xformers(self, use_memory_efficient_attention_xformers: bool):
        if not is_xformers_available():
            print("Here is how to install it")
            raise ModuleNotFoundError(
                "Refer to https://github.com/facebookresearch/xformers for more information on how to install"
                " xformers",
                name="xformers",
            )
        elif not torch.cuda.is_available():
            raise ValueError(
                "torch.cuda.is_available() should be True but is False. xformers' memory efficient attention is only"
                " available for GPU "
            )
        else:
            try:
                # Make sure we can run the memory efficient attention
                _ = xformers.ops.memory_efficient_attention(
                    torch.randn((1, 2, 40), device="cuda"),
                    torch.randn((1, 2, 40), device="cuda"),
                    torch.randn((1, 2, 40), device="cuda"),
                )
            except Exception as e:
                raise e
            self.attn1._use_memory_efficient_attention_xformers = use_memory_efficient_attention_xformers
            self.attn2._use_memory_efficient_attention_xformers = use_memory_efficient_attention_xformers

    def forward(self, hidden_states, context=None):
        hidden_states = self.attn1(self.norm1(hidden_states)) + hidden_states
        hidden_states = self.attn2(self.norm2(hidden_states), context=context) + hidden_states
        hidden_states = self.ff(self.norm3(hidden_states)) + hidden_states
>>>>>>> c39a511b
        return hidden_states


class CrossAttention(nn.Module):
    r"""
    A cross attention layer.

    Parameters:
        query_dim (:obj:`int`): The number of channels in the query.
        context_dim (:obj:`int`, *optional*):
            The number of channels in the context. If not given, defaults to `query_dim`.
        heads (:obj:`int`,  *optional*, defaults to 8): The number of heads to use for multi-head attention.
        dim_head (:obj:`int`,  *optional*, defaults to 64): The number of channels in each head.
        dropout (:obj:`float`, *optional*, defaults to 0.0): The dropout probability to use.
        bias (:obj:`bool`, *optional*, defaults to False):
            Set to `True` for the query, key, and value linear layers to contain a bias parameter.
    """

    def __init__(
        self,
        query_dim: int,
        context_dim: Optional[int] = None,
        heads: int = 8,
        dim_head: int = 64,
        dropout: float = 0.0,
        bias=None,
    ):
        super().__init__()
        inner_dim = dim_head * heads
        context_dim = context_dim if context_dim is not None else query_dim

        self.scale = dim_head**-0.5
        self.heads = heads
        # for slice_size > 0 the attention score computation
        # is split across the batch axis to save memory
        # You can set slice_size with `set_attention_slice`
        self._slice_size = None
        self._use_memory_efficient_attention_xformers = False

        bias = False if bias is None else bias

        self.to_q = nn.Linear(query_dim, inner_dim, bias=bias)
        self.to_k = nn.Linear(context_dim, inner_dim, bias=bias)
        self.to_v = nn.Linear(context_dim, inner_dim, bias=bias)

        self.to_out = nn.ModuleList([])
        self.to_out.append(nn.Linear(inner_dim, query_dim))
        self.to_out.append(nn.Dropout(dropout))

    def reshape_heads_to_batch_dim(self, tensor):
        batch_size, seq_len, dim = tensor.shape
        head_size = self.heads
        tensor = tensor.reshape(batch_size, seq_len, head_size, dim // head_size)
        tensor = tensor.permute(0, 2, 1, 3).reshape(batch_size * head_size, seq_len, dim // head_size)
        return tensor

    def reshape_batch_dim_to_heads(self, tensor):
        batch_size, seq_len, dim = tensor.shape
        head_size = self.heads
        tensor = tensor.reshape(batch_size // head_size, head_size, seq_len, dim)
        tensor = tensor.permute(0, 2, 1, 3).reshape(batch_size // head_size, seq_len, dim * head_size)
        return tensor

    def forward(self, hidden_states, context=None, mask=None):
        batch_size, sequence_length, _ = hidden_states.shape

        query = self.to_q(hidden_states)
        context = context if context is not None else hidden_states
        key = self.to_k(context)
        value = self.to_v(context)

        dim = query.shape[-1]

        query = self.reshape_heads_to_batch_dim(query)
        key = self.reshape_heads_to_batch_dim(key)
        value = self.reshape_heads_to_batch_dim(value)

        # TODO(PVP) - mask is currently never used. Remember to re-implement when used

        # attention, what we cannot get enough of
        if self._use_memory_efficient_attention_xformers:
            hidden_states = self._memory_efficient_attention_xformers(query, key, value)
        else:
            if self._slice_size is None or query.shape[0] // self._slice_size == 1:
                hidden_states = self._attention(query, key, value)
            else:
                hidden_states = self._sliced_attention(query, key, value, sequence_length, dim)

        # linear proj
        hidden_states = self.to_out[0](hidden_states)
        # dropout
        hidden_states = self.to_out[1](hidden_states)
        return hidden_states

    def _attention(self, query, key, value):
        # TODO: use baddbmm for better performance
        if query.device.type == "mps":
            # Better performance on mps (~20-25%)
            attention_scores = torch.einsum("b i d, b j d -> b i j", query, key) * self.scale
        else:
            attention_scores = torch.matmul(query, key.transpose(-1, -2)) * self.scale
        attention_probs = attention_scores.softmax(dim=-1)
        # compute attention output

        if query.device.type == "mps":
            hidden_states = torch.einsum("b i j, b j d -> b i d", attention_probs, value)
        else:
            hidden_states = torch.matmul(attention_probs, value)

        # reshape hidden_states
        hidden_states = self.reshape_batch_dim_to_heads(hidden_states)
        return hidden_states

    def _sliced_attention(self, query, key, value, sequence_length, dim):
        batch_size_attention = query.shape[0]
        hidden_states = torch.zeros(
            (batch_size_attention, sequence_length, dim // self.heads), device=query.device, dtype=query.dtype
        )
        slice_size = self._slice_size if self._slice_size is not None else hidden_states.shape[0]
        for i in range(hidden_states.shape[0] // slice_size):
            start_idx = i * slice_size
            end_idx = (i + 1) * slice_size
            if query.device.type == "mps":
                # Better performance on mps (~20-25%)
                attn_slice = (
                    torch.einsum("b i d, b j d -> b i j", query[start_idx:end_idx], key[start_idx:end_idx])
                    * self.scale
                )
            else:
                attn_slice = (
                    torch.matmul(query[start_idx:end_idx], key[start_idx:end_idx].transpose(1, 2)) * self.scale
                )  # TODO: use baddbmm for better performance
            attn_slice = attn_slice.softmax(dim=-1)
            if query.device.type == "mps":
                attn_slice = torch.einsum("b i j, b j d -> b i d", attn_slice, value[start_idx:end_idx])
            else:
                attn_slice = torch.matmul(attn_slice, value[start_idx:end_idx])

            hidden_states[start_idx:end_idx] = attn_slice

        # reshape hidden_states
        hidden_states = self.reshape_batch_dim_to_heads(hidden_states)
        return hidden_states

    def _memory_efficient_attention_xformers(self, query, key, value):
        hidden_states = xformers.ops.memory_efficient_attention(query, key, value, attn_bias=None)
        hidden_states = self.reshape_batch_dim_to_heads(hidden_states)
        return hidden_states


class FeedForward(nn.Module):
    r"""
    A feed-forward layer.

    Parameters:
        dim (:obj:`int`): The number of channels in the input.
        dim_out (:obj:`int`, *optional*): The number of channels in the output. If not given, defaults to `dim`.
        mult (:obj:`int`, *optional*, defaults to 4): The multiplier to use for the hidden dimension.
        glu (:obj:`bool`, *optional*, defaults to :obj:`False`): Whether to use GLU activation.
        dropout (:obj:`float`, *optional*, defaults to 0.0): The dropout probability to use.
        layers (:obj:,`List[Literal["Dropout", "Linear", "ApproximateGELU", "GEGLU"]]` *optional*):
            The list of layers to use. Note that the list must contain exactly two dimension changing layers (Linear
            and GEGLU) but may contain as many non-dimension changing layers as you want (Dropout and ApproximateGELU).
            The first dimension changing layer will project from the input dimension to the hidden dimension. The
            second dimension changing layer will project from the hidden dimension to the output dimension. Defaults to
            `["GEGLU", "Dropout", "Linear"]`.
    """

    def __init__(
        self,
        dim: int,
        dim_out: Optional[int] = None,
        mult: int = 4,
        glu: bool = False,
        dropout: float = 0.0,
        layers: Optional[List[str]] = None,
    ):
        super().__init__()
        inner_dim = int(dim * mult)
        dim_out = dim_out if dim_out is not None else dim
        self.net = nn.ModuleList([])

        layers = ["GEGLU", "Dropout", "Linear"] if layers is None else layers

        dim_idx = 0
        dims = [[dim, inner_dim], [inner_dim, dim_out]]

        error_string = "FeedForward must have exactly two dimension changing layers (Linear and GEGLU)."

        for layer in layers:
            if layer == "Dropout":
                self.net.append(nn.Dropout(dropout))
            elif layer == "Linear":
                assert dim_idx < 2, f"Too many dimension changes. {error_string}"
                self.net.append(nn.Linear(*dims[dim_idx]))
                dim_idx += 1
            elif layer == "ApproximateGELU":
                self.net.append(ApproximateGELU())
            elif layer == "GEGLU":
                assert dim_idx < 2, f"Too many dimension changes. {error_string}"
                self.net.append(GEGLU(*dims[dim_idx]))
                dim_idx += 1

        assert dim_idx == 2, f"Too few dimension changes. {error_string}"

    def forward(self, hidden_states):
        for module in self.net:
            hidden_states = module(hidden_states)
        return hidden_states


# feedforward
class GEGLU(nn.Module):
    r"""
    A variant of the gated linear unit activation function from https://arxiv.org/abs/2002.05202.

    Parameters:
        dim_in (:obj:`int`): The number of channels in the input.
        dim_out (:obj:`int`): The number of channels in the output.
    """

    def __init__(self, dim_in: int, dim_out: int):
        super().__init__()
        self.proj = nn.Linear(dim_in, dim_out * 2)

    def gelu(self, gate):
        if gate.device.type != "mps":
            return F.gelu(gate)
        # mps: gelu is not implemented for float16
        return F.gelu(gate.to(dtype=torch.float32)).to(dtype=gate.dtype)

    def forward(self, hidden_states):
        hidden_states, gate = self.proj(hidden_states).chunk(2, dim=-1)
        return hidden_states * self.gelu(gate)


class ApproximateGELU(nn.Module):
    """
    The approximate form of Gaussian Error Linear Unit (GELU)

    For more details, see section 2: https://arxiv.org/abs/1606.08415
    """

    def __init__(self):
        super().__init__()

    def forward(self, x):
        return x * torch.sigmoid(1.702 * x)


class AdaLayerNorm(nn.Module):
    """
    Norm layer modified to incorporate timestep embeddings.
    """

    def __init__(self, embedding_dim, num_embeddings):
        super().__init__()
        self.emb = nn.Embedding(num_embeddings, embedding_dim)
        self.silu = nn.SiLU()
        self.linear = nn.Linear(embedding_dim, embedding_dim * 2)
        self.norm = nn.LayerNorm(embedding_dim, elementwise_affine=False)

    def forward(self, x, timestep):
        emb = self.linear(self.silu(self.emb(timestep)))
        scale, shift = torch.chunk(emb, 2)
        x = self.norm(x) * (1 + scale) + shift
        return x<|MERGE_RESOLUTION|>--- conflicted
+++ resolved
@@ -18,11 +18,9 @@
 import torch.nn.functional as F
 from torch import nn
 
-<<<<<<< HEAD
 from diffusers.configuration_utils import ConfigMixin, register_to_config
 from diffusers.modeling_utils import ModelMixin
 from diffusers.models.embeddings import ImagePositionalEmbeddings
-=======
 from diffusers.utils.import_utils import is_xformers_available
 
 
@@ -31,7 +29,6 @@
     import xformers.ops
 else:
     xformers = None
->>>>>>> c39a511b
 
 
 class AttentionBlock(nn.Module):
@@ -240,7 +237,6 @@
         for block in self.transformer_blocks:
             block._set_attention_slice(slice_size)
 
-<<<<<<< HEAD
     def forward(self, hidden_states, context=None, timestep=None):
         """
         Args:
@@ -284,25 +280,10 @@
             return_value = hidden_states + residual
 
         return return_value
-=======
+
     def _set_use_memory_efficient_attention_xformers(self, use_memory_efficient_attention_xformers: bool):
         for block in self.transformer_blocks:
             block._set_use_memory_efficient_attention_xformers(use_memory_efficient_attention_xformers)
-
-    def forward(self, hidden_states, context=None):
-        # note: if no context is given, cross-attention defaults to self-attention
-        batch, channel, height, width = hidden_states.shape
-        residual = hidden_states
-        hidden_states = self.norm(hidden_states)
-        hidden_states = self.proj_in(hidden_states)
-        inner_dim = hidden_states.shape[1]
-        hidden_states = hidden_states.permute(0, 2, 3, 1).reshape(batch, height * width, inner_dim)
-        for block in self.transformer_blocks:
-            hidden_states = block(hidden_states, context=context)
-        hidden_states = hidden_states.reshape(batch, height, width, inner_dim).permute(0, 3, 1, 2)
-        hidden_states = self.proj_out(hidden_states)
-        return hidden_states + residual
->>>>>>> c39a511b
 
 
 class BasicTransformerBlock(nn.Module):
@@ -378,7 +359,6 @@
         self.attn1._slice_size = slice_size
         self.attn2._slice_size = slice_size
 
-<<<<<<< HEAD
     def forward(self, hidden_states, context=None, timestep=None):
         norm1_kwargs = {"timestep": timestep} if self.norm1.__class__ == AdaLayerNorm else {}
         norm2_kwargs = {"timestep": timestep} if self.norm2.__class__ == AdaLayerNorm else {}
@@ -387,8 +367,8 @@
         hidden_states = self.attn1(self.norm1(hidden_states, **norm1_kwargs)) + hidden_states
         hidden_states = self.attn2(self.norm2(hidden_states, **norm2_kwargs), context=context) + hidden_states
         hidden_states = self.ff(self.norm3(hidden_states, **norm3_kwargs)) + hidden_states
-
-=======
+        return hidden_states
+
     def _set_use_memory_efficient_attention_xformers(self, use_memory_efficient_attention_xformers: bool):
         if not is_xformers_available():
             print("Here is how to install it")
@@ -419,9 +399,7 @@
         hidden_states = self.attn1(self.norm1(hidden_states)) + hidden_states
         hidden_states = self.attn2(self.norm2(hidden_states), context=context) + hidden_states
         hidden_states = self.ff(self.norm3(hidden_states)) + hidden_states
->>>>>>> c39a511b
-        return hidden_states
-
+        
 
 class CrossAttention(nn.Module):
     r"""
